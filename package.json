{
  "name": "intellitrust-ts-sdk-generator",
  "version": "1.0.0",
  "description": "Intellitrust TypeScript SDK Generator",
  "engines": {
    "node": ">=12"
  },
  "scripts": {
    "audit:admin": "cd admin-sdk && npm audit",
    "audit:auth": "cd auth-sdk && npm audit",
    "build:admin": "run-s clean:admin generate:admin compile:admin audit:admin pack:admin",
    "build:auth": "run-s clean:auth generate:auth compile:auth audit:auth pack:auth",
    "build": "npm-run-all --parallel build:* --sequential test",
    "ci:build": "run-s build:* test",
    "clean": "run-p clean:*",
    "clean:admin": "rm -rf admin-sdk",
    "clean:auth": "rm -rf auth-sdk",
    "compile:admin": "cd admin-sdk && npm i && npm run build",
    "compile:auth": "cd auth-sdk && npm i && npm run build",
    "download": "ts-node ./bin/download",
    "generate:admin": "ts-node ./bin/generate admin",
    "generate:auth": "ts-node ./bin/generate auth",
    "pack:admin": "npm pack ./admin-sdk --dry-run",
    "pack:auth": "npm pack ./auth-sdk --dry-run",
    "publish": "ts-node ./bin/publish",
    "test": "jest"
  },
  "author": "Andrew MacCuaig <andrewmaccuaig@gmail.com>",
  "license": "ISC",
  "dependencies": {
    "@openapitools/openapi-generator-cli": "1.0.8-4.2.2",
    "@types/jest": "25.1.3",
<<<<<<< HEAD
    "@types/mustache": "4.0.0",
    "@types/node": "13.7.5",
=======
    "@types/mustache": "4.0.1",
    "@types/node": "13.7.4",
>>>>>>> 57916d89
    "axios": "0.19.2",
    "dotenv": "8.2.0",
    "execa": "4.0.0",
    "jest": "25.1.0",
    "mustache": "4.0.0",
    "npm-run-all": "4.1.5",
    "ts-jest": "25.2.1",
    "ts-node": "8.6.2",
    "typescript": "3.7.5"
  }
}<|MERGE_RESOLUTION|>--- conflicted
+++ resolved
@@ -30,13 +30,8 @@
   "dependencies": {
     "@openapitools/openapi-generator-cli": "1.0.8-4.2.2",
     "@types/jest": "25.1.3",
-<<<<<<< HEAD
-    "@types/mustache": "4.0.0",
+    "@types/mustache": "4.0.1",
     "@types/node": "13.7.5",
-=======
-    "@types/mustache": "4.0.1",
-    "@types/node": "13.7.4",
->>>>>>> 57916d89
     "axios": "0.19.2",
     "dotenv": "8.2.0",
     "execa": "4.0.0",
