--- conflicted
+++ resolved
@@ -28,23 +28,13 @@
     "typecheck": "bun --filter=\"@maccuaa/intellitrust-*-sdk\" run typecheck",
     "update": "openapi-generator-cli version-manager set latest"
   },
-<<<<<<< HEAD
-  "author": "Andrew MacCuaig <andrewmaccuaig@gmail.com>",
-  "license": "ISC",
   "dependencies": {
     "@biomejs/biome": "2.2.4",
-    "@openapitools/openapi-generator-cli": "^2.16.3",
-    "@types/bun": "^1.2.0",
-    "npm-run-all2": "^8.0.0"
-=======
-  "devDependencies": {
-    "@biomejs/biome": "2.1.4",
     "@openapitools/openapi-generator-cli": "^2.23.1",
     "@types/bun": "^1.2.21",
     "typescript": "catalog:"
   },
   "engines": {
     "node": ">= 22.12.0"
->>>>>>> f7065cf7
   }
 }